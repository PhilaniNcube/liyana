--- conflicted
+++ resolved
@@ -4,10 +4,7 @@
 import { PreApplication, PreApplicationUpdate } from "../schemas";
 import { encryptValue } from "../encryption";
 import { Database } from "../types";
-<<<<<<< HEAD
-=======
 import { getCurrentUser } from "../queries";
->>>>>>> e2981717
 
 export async function createPreApplication(
 
