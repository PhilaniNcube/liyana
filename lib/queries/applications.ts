--- conflicted
+++ resolved
@@ -6,8 +6,6 @@
 type ApplicationUpdate = Database["public"]["Tables"]["applications"]["Update"];
 type Application = Database["public"]["Tables"]["applications"]["Row"];
 type Profile = Database["public"]["Tables"]["profiles"]["Row"];
-type ApiCheck = Database["public"]["Tables"]["api_checks"]["Row"];
-type PostgrestError = { message: string; details: string; hint: string; code: string };
 
 // Enhanced application type with profile data
 export type ApplicationWithProfile = Application & {
@@ -33,7 +31,6 @@
   ]),
   limit: z.number().min(1).max(100).optional(),
 });
-
 export const createApplicationSchema = z.object({
   user_id: z.string().uuid(),
   id_number: z.string().min(1),
@@ -50,24 +47,15 @@
 });
 
 export async function getApplicationById(id: number) {
-
-  const supabase = await createClient();
-
+  const supabase = await createClient();
   const { data, error } = await supabase
     .from("applications")
     .select("*")
     .eq("id", id)
-<<<<<<< HEAD
-    .single() 
-
-  if (error) throw new Error(`Failed to fetch application: ${error.message}`);
-
-=======
     .single();
     
   if (error) throw new Error(`Failed to fetch application: ${error.message}`);
   
->>>>>>> e2981717
   return data;
 }
 
@@ -75,27 +63,25 @@
   id: number
 ): Promise<ApplicationWithProfile> {
   const supabase = await createClient();
-
   const { data: application, error } = await supabase
     .from("applications")
     .select("*")
     .eq("id", id)
-    .single() as { data: Application | null; error: PostgrestError | null };
-
-  if (error || !application) throw new Error(`Failed to fetch application: ${error?.message || 'Application not found'}`);
-
+    .single();
+  if (error) throw new Error(`Failed to fetch application: ${error.message}`);
   const { data: profile, error: profileError } = await supabase
     .from("profiles")
     .select("*")
     .eq("id", application.user_id)
-    .single() as { data: Profile | null; error: PostgrestError | null };
-    
+    .single();
   if (profileError) {
     console.warn("Failed to fetch profile details:", profileError.message);
     return { ...application, profile: null };
   }
   return { ...application, profile };
-}export async function getApplicationsByUser(
+}
+
+export async function getApplicationsByUser(
   userId: string,
   options: { limit?: number; offset?: number } = {}
 ) {
@@ -114,12 +100,8 @@
       options.offset,
       options.offset + (options.limit || 10) - 1
     );
-<<<<<<< HEAD
-  const { data, error } = await query as { data: Application[] | null; error: PostgrestError | null };
-=======
   const { data, error } = await query;
   console.log("Applications error:", error);
->>>>>>> e2981717
   if (error) throw new Error(`Failed to fetch applications: ${error.message}`);
   return data;
 }
@@ -135,7 +117,7 @@
     .eq("status", status)
     .order("created_at", { ascending: false });
   if (options.limit) query = query.limit(options.limit);
-  const { data, error } = await query as { data: Application[] | null; error: PostgrestError | null };
+  const { data, error } = await query;
   if (error)
     throw new Error(
       `Failed to fetch applications by status: ${error.message}`
@@ -165,7 +147,7 @@
     );
   }
 
-  const { data: applications, error } = await query as { data: Application[] | null; error: PostgrestError | null };
+  const { data: applications, error } = await query;
 
   if (error) {
     throw new Error(`Failed to fetch applications: ${error.message}`);
@@ -179,7 +161,7 @@
     const { data: profiles, error: profilesError } = await supabase
       .from("profiles")
       .select("*")
-      .in("id", userIds) as { data: Profile[] | null; error: PostgrestError | null };
+      .in("id", userIds);
 
     if (profilesError) {
       console.warn("Failed to fetch profile details:", profilesError.message);
@@ -264,7 +246,7 @@
 export async function updateApplicationStatus(
   applicationId: number,
   status: Database["public"]["Enums"]["application_status"],
-  declineReason?: Database["public"]["Tables"]["applications"]["Row"]["decline_reason"]
+  declineReason?: any
 ) {
   const supabase = await createClient();
 
@@ -282,7 +264,7 @@
     .update(updates)
     .eq("id", applicationId)
     .select()
-    .single() as { data: Application | null; error: PostgrestError | null };
+    .single();
 
   if (error) {
     throw new Error(`Failed to update application status: ${error.message}`);
@@ -296,14 +278,14 @@
 
   const { data, error } = await supabase
     .from("applications")
-    .select("status, application_amount") as { data: Pick<Application, "status" | "application_amount">[] | null; error: PostgrestError | null };
+    .select("status, application_amount");
 
   if (error) {
     throw new Error(`Failed to fetch application stats: ${error.message}`);
   }
 
   // Calculate statistics
-  const stats = (data || []).reduce(
+  const stats = data.reduce(
     (acc, application) => {
       acc.total += 1;
       acc.totalAmount += application.application_amount || 0;
@@ -359,12 +341,12 @@
     .select("*")
     .eq("status", "declined")
     .gte("created_at", start_date)
-    .lte("created_at", end_date) as { data: Application[] | null; error: PostgrestError | null };
+    .lte("created_at", end_date);
   if (declinedError) {
     throw new Error(`Failed to fetch declined applications: ${declinedError.message}`);
   }
 
-  const declinedUserIds = Array.from(new Set((declinedApps || []).map(a => a.user_id)));
+  const declinedUserIds = Array.from(new Set(declinedApps.map(a => a.user_id)));
 
   // Fetch profiles for those declined applications
   let profileMap: Map<string, Profile> = new Map();
@@ -372,14 +354,14 @@
     const { data: declinedProfiles, error: declinedProfilesError } = await supabase
       .from("profiles")
       .select("*")
-      .in("id", declinedUserIds) as { data: Profile[] | null; error: PostgrestError | null };
+      .in("id", declinedUserIds);
     if (!declinedProfilesError && declinedProfiles) {
       profileMap = new Map(declinedProfiles.map(p => [p.id, p]));
     }
   }
 
   // Decrypt id_numbers for applications
-  const declinedAppRecords = (declinedApps || []).map(app => {
+  const declinedAppRecords = declinedApps.map(app => {
     let decrypted: string | null = null;
     try { decrypted = decryptValue(app.id_number); } catch { decrypted = app.id_number; }
     return { ...app, id_number: decrypted };
@@ -392,13 +374,13 @@
     .eq("check_type", "credit_bureau")
     .eq("status", "failed")
     .gte("checked_at", start_date)
-    .lte("checked_at", end_date) as { data: ApiCheck[] | null; error: PostgrestError | null };
+    .lte("checked_at", end_date);
   if (failedChecksError) {
     throw new Error(`Failed to fetch failed credit checks: ${failedChecksError.message}`);
   }
 
   // Decrypt credit check id_numbers
-  const decryptedFailedChecks = (failedChecks || []).map(check => {
+  const decryptedFailedChecks = failedChecks.map(check => {
     let decrypted: string | null = null;
     try { decrypted = decryptValue(check.id_number); } catch { decrypted = check.id_number; }
     return { ...check, id_number: decrypted };
@@ -410,7 +392,7 @@
     .select("*")
     .not("id_number", "is", null)
     .gte("created_at", start_date)
-    .lte("created_at", end_date) as { data: Profile[] | null; error: PostgrestError | null };
+    .lte("created_at", end_date);
   if (candidateProfilesError) {
     console.warn("Failed to fetch candidate profiles for failed checks:", candidateProfilesError.message);
   }
@@ -428,7 +410,7 @@
   });
 
   // Match failed checks to profiles
-  const failedCheckMatches: { profile: Profile; credit_check: ApiCheck; id_number: string | null }[] = [];
+  const failedCheckMatches: { profile: Profile; credit_check: any; id_number: string | null }[] = [];
   decryptedFailedChecks.forEach(ch => {
     const prof = profileByDecryptedId.get(ch.id_number);
     if (prof) {
@@ -441,8 +423,8 @@
   // Combine into user-centric list
   interface UnifiedUser {
     profile: Profile | null;
-    application?: Application | null;
-    credit_check?: ApiCheck | null;
+    application?: any | null;
+    credit_check?: any | null;
     id_number: string | null;
     reason: 'declined_application' | 'failed_credit_check' | 'both';
   }
@@ -516,7 +498,7 @@
     .eq("check_type", "credit_bureau")
     .eq("status", "passed")
     .gte("checked_at", start_date)
-    .lte("checked_at", end_date) as { data: ApiCheck[] | null; error: PostgrestError | null };
+    .lte("checked_at", end_date);
   if (passedChecksError) {
     throw new Error(`Failed to fetch passed credit checks: ${passedChecksError.message}`);
   }
@@ -536,7 +518,7 @@
     .select("*")
     .not("id_number", "is", null)
     .gte("created_at", start_date)
-    .lte("created_at", end_date) as { data: Profile[] | null; error: PostgrestError | null };
+    .lte("created_at", end_date);
   if (candidateProfilesError) {
     console.warn("Failed to fetch candidate profiles for incomplete applications:", candidateProfilesError.message);
   }
@@ -554,7 +536,7 @@
   });
 
   // Match passed checks to profiles
-  const matches: { profile: Profile; credit_check: ApiCheck; id_number: string | null }[] = [];
+  const matches: { profile: Profile; credit_check: any; id_number: string | null }[] = [];
   decryptedPassedChecks.forEach(ch => {
     const prof = profileByDecryptedId.get(ch.id_number);
     if (prof) {
@@ -570,12 +552,12 @@
   const { data: relatedApplications, error: relatedAppsError } = await supabase
     .from("applications")
     .select("*")
-    .in("user_id", uniqueProfileIds) as { data: Application[] | null; error: PostgrestError | null };
+    .in("user_id", uniqueProfileIds);
   if (relatedAppsError) {
     console.warn("Failed to fetch related applications for incomplete users:", relatedAppsError.message);
   }
 
-  const appsByUser = new Map<string, Application[]>();
+  const appsByUser = new Map<string, any[]>();
   (relatedApplications || []).forEach(app => {
     const arr = appsByUser.get(app.user_id) || [];
     arr.push(app);
@@ -588,8 +570,8 @@
 
   interface IncompleteUserRow {
     profile: Profile;
-    application?: Application | null; // latest in-progress application if any
-    credit_check: ApiCheck;
+    application?: any | null; // latest in-progress application if any
+    credit_check: any;
     id_number: string | null;
     reason: 'no_application' | 'in_progress';
   }
@@ -609,9 +591,6 @@
     // Find credit check (first matched in matches list)
     const credit_check = matches.find(m => m.profile.id === pid)?.credit_check;
     const id_number = matches.find(m => m.profile.id === pid)?.id_number || null;
-    
-    if (!credit_check) return; // Skip if no credit check found
-    
     rows.push({
       profile,
       application: inProgress,
