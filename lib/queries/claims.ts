import { createClient } from "../server";
import { getCurrentUser } from "./user";

export async function getClaimsByUserId() {
  const supabase = await createClient();

  const user = await getCurrentUser();

  if (!user) {
    throw new Error("User not authenticated");
  }

<<<<<<< HEAD
    if (!user) {
        return null;
    }

    try {

        // first we need to fetch the party_id of the currently logged in user
        const { data: partyData, error: partyError } = await supabase
            .from("parties")
            .select("id")
            .eq("profile_id", user.id) 
            
        // this will return an array of parties, we want to use this array to fetch all claims associated with these parties
        if (partyError) {
            throw partyError;
        }
=======
  try {
    // first we need to fetch the party_id of the currently logged in user
    const { data: partyData, error: partyError } = await supabase
      .from("parties")
      .select("id")
      .eq("profile_id", user.id);
>>>>>>> e2981717

    // this will return an array of parties, we want to use this array to fetch all claims associated with these parties
    if (partyError) {
      throw partyError;
    }

    const partyIds = partyData?.map((party) => party.id);

    if (!partyIds || partyIds.length === 0) {
      return null; // No parties found for the user
    }

    // now we can fetch all claims associated with these party ids
    const { data: claimsData, error: claimsError } = await supabase
      .from("claims")
      .select("*")
      .in("claimant_party_id", partyIds)
      .order("created_at", { ascending: false });

    if (claimsError) {
      throw claimsError;
    }

    return claimsData;
  } catch (error) {
    console.error("Error fetching claims:", error);
    return null;
  }
}

export async function getAllClaims() {
  const supabase = await createClient();

  try {
    const { data: claimsData, error: claimsError } = await supabase
      .from("claims")
      .select("*, parties!inner(*), policies!inner(*)")
      .order("created_at", { ascending: false });

    if (claimsError) {
      throw claimsError;
    }

    return claimsData;
  } catch (error) {
    console.error("Error fetching claims:", error);
    return null;
  }
}<|MERGE_RESOLUTION|>--- conflicted
+++ resolved
@@ -10,31 +10,12 @@
     throw new Error("User not authenticated");
   }
 
-<<<<<<< HEAD
-    if (!user) {
-        return null;
-    }
-
-    try {
-
-        // first we need to fetch the party_id of the currently logged in user
-        const { data: partyData, error: partyError } = await supabase
-            .from("parties")
-            .select("id")
-            .eq("profile_id", user.id) 
-            
-        // this will return an array of parties, we want to use this array to fetch all claims associated with these parties
-        if (partyError) {
-            throw partyError;
-        }
-=======
   try {
     // first we need to fetch the party_id of the currently logged in user
     const { data: partyData, error: partyError } = await supabase
       .from("parties")
       .select("id")
       .eq("profile_id", user.id);
->>>>>>> e2981717
 
     // this will return an array of parties, we want to use this array to fetch all claims associated with these parties
     if (partyError) {
