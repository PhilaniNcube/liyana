"use client";

import React, { useState, useEffect, useMemo } from "react";
import { Button } from "@/components/ui/button";
import {
  Dialog,
  DialogContent,
  DialogHeader,
  DialogTitle,
  DialogTrigger,
} from "@/components/ui/dialog";
import {
  Form,
  FormControl,
  FormField,
  FormItem,
  FormLabel,
  FormMessage,
} from "@/components/ui/form";
import {
  Select,
  SelectContent,
  SelectItem,
  SelectTrigger,
  SelectValue,
} from "@/components/ui/select";
import { Calendar } from "@/components/ui/calendar";
import {
  Popover,
  PopoverContent,
  PopoverTrigger,
} from "@/components/ui/popover";
import { Checkbox } from "@/components/ui/checkbox";
import { Card, CardContent, CardHeader, CardTitle } from "@/components/ui/card";
import { Separator } from "@/components/ui/separator";
import { Alert, AlertDescription } from "@/components/ui/alert";
import {
  Plus,
  CalendarIcon,
  Loader2,
  FileText,
  AlertCircle,
  User,
  Shield,
} from "lucide-react";
import { useForm } from "react-hook-form";
import { zodResolver } from "@hookform/resolvers/zod";
import { format } from "date-fns";
import { cn } from "@/lib/utils";
import { toast } from "sonner";
import { z } from "zod";
import type { Database } from "@/lib/types";
import PolicyDocumentUpload from "@/components/policy-document-upload";
import { Input } from "@/components/ui/input";
import { RadioGroup, RadioGroupItem } from "@/components/ui/radio-group";
import { Label } from "@/components/ui/label";

type PolicyDocumentRow =
  Database["public"]["Tables"]["policy_documents"]["Row"];
type PartyRow = Database["public"]["Tables"]["parties"]["Row"];

type BeneficiaryWithDetails = {
  id: number;
  beneficiary_party_id: string;
  allocation_percentage: number;
  relation_type: string;
  party: Partial<PartyRow> | null;
};

// Function to create schema with document validation
const createClaimSchemaWithDocs = (availableDocuments: PolicyDocumentRow[]) =>
  z
    .object({
      policy_id: z.number(),
      claimant_party_id: z.string().min(1, "Please select a claimant"),
<<<<<<< HEAD
      date_of_incident: z.date(),
      date_filed: z.date(),
=======
      date_of_incident: z.date({
        message: "Date of incident is required",
      }),
      date_filed: z.date({
        message: "Date filed is required",
      }),
>>>>>>> e2981717
      supporting_documents: z
        .array(z.number())
        .min(2, "At least 2 supporting documents are required"),
      contact_details: z.object({
<<<<<<< HEAD
        is_policy_holder: z.enum(["yes", "no"]),
=======
        is_policy_holder: z.enum(["yes", "no"], {
          message: "Please specify if this is the policy holder",
        }),
>>>>>>> e2981717
        relationship: z.string().optional(),
        name: z.string().min(1, "Name is required"),
        email: z.string().email("Please enter a valid email address"),
        phone: z.string().min(1, "Phone number is required"),
      }),
    })
    .refine(
      (data) => {
        // If not policy holder, relationship is required
        if (
          data.contact_details.is_policy_holder === "no" &&
          !data.contact_details.relationship
        ) {
          return false;
        }
        return true;
      },
      {
        message: "Relationship is required when not the policy holder",
        path: ["contact_details", "relationship"],
      }
    )
    .refine(
      (data) => {
        // Validate document count based on policy holder status
        const minDocuments =
          data.contact_details.is_policy_holder === "no" ? 3 : 2;
        return data.supporting_documents.length >= minDocuments;
      },
      {
        message: "You must select the required number of documents",
        path: ["supporting_documents"],
      }
    )
    .refine(
      (data) => {
        // Validate document types based on policy holder status
        const selectedDocs = availableDocuments.filter((doc) =>
          data.supporting_documents.includes(doc.id)
        );

        const hasDeathCertificate = selectedDocs.some(
          (doc) => doc.document_type === "death_certificate"
        );
        const idDocuments = selectedDocs.filter(
          (doc) =>
            doc.document_type === "identity_document" ||
            doc.document_type === "passport"
        );

        if (data.contact_details.is_policy_holder === "no") {
          // Not policy holder: need death certificate + at least 2 ID documents
          return hasDeathCertificate && idDocuments.length >= 2;
        } else {
          // Policy holder: need death certificate + at least 1 ID document
          return hasDeathCertificate && idDocuments.length >= 1;
        }
      },
      {
        message:
          "You must select the required document types (death certificate and ID documents)",
        path: ["supporting_documents"],
      }
    );

type CreateClaimFormData = z.infer<
  ReturnType<typeof createClaimSchemaWithDocs>
>;

interface CreateClaimDialogProps {
  policyId: number;
  policyHolderId: string;
  policyHolder: Partial<PartyRow> | null;
  beneficiaries: BeneficiaryWithDetails[];
  documents: PolicyDocumentRow[];
  onClaimCreated?: () => void;
}

const DOCUMENT_TYPE_LABELS: Record<string, string> = {
  birth_certificate: "Birth Certificate",
  death_certificate: "Death Certificate",
  marriage_certificate: "Marriage Certificate",
  identity_document: "Identity Document",
  passport: "Passport",
};

export default function CreateClaimDialog({
  policyId,
  policyHolderId,
  policyHolder,
  beneficiaries,
  documents,
  onClaimCreated,
}: CreateClaimDialogProps) {
  const [open, setOpen] = useState(false);
  const [isSubmitting, setIsSubmitting] = useState(false);
  const [claimDocuments, setClaimDocuments] = useState(documents);
  // Track documents uploaded during this claim creation session
  // These will be associated with the claim after it's successfully created
  const [newlyUploadedDocuments, setNewlyUploadedDocuments] = useState<
    number[]
  >([]);

  const form = useForm<CreateClaimFormData>({
    resolver: zodResolver(createClaimSchemaWithDocs(claimDocuments)),
    defaultValues: {
      policy_id: policyId,
      claimant_party_id: policyHolderId || "",
      date_of_incident: new Date(),
      date_filed: new Date(),
      supporting_documents: [],
      contact_details: {
        is_policy_holder: "yes",
        relationship: "",
        name:
          policyHolder?.first_name && policyHolder?.last_name
            ? `${policyHolder.first_name} ${policyHolder.last_name}`
            : "",
        email: "",
        phone: "",
      },
    },
  });

  // track changes to the contact_details.is_policy_holder field to reset relationship if needed
  const isPolicyHolder = form.watch("contact_details.is_policy_holder");

  // Update form validation when documents change
  useEffect(() => {
    const newResolver = zodResolver(createClaimSchemaWithDocs(claimDocuments));
    form.clearErrors(); // Clear existing errors
    // Note: We can't directly update the resolver, but we trigger revalidation
    form.trigger("supporting_documents");
  }, [claimDocuments, form]);

  const onSubmit = async (data: CreateClaimFormData) => {
    setIsSubmitting(true);

    try {
      const response = await fetch("/api/claims", {
        method: "POST",
        headers: {
          "Content-Type": "application/json",
        },
        body: JSON.stringify({
          policy_id: data.policy_id,
          claimant_party_id: data.claimant_party_id,
          date_of_incident: data.date_of_incident,
          date_filed: data.date_filed,
          status: "submitted",
          claim_number: "", // Will be auto-generated
          contact_details: data.contact_details,
        }),
      });

      if (!response.ok) {
        console.error("Error creating claim:", response.statusText);
        const error = await response.json();
        throw new Error(error.error || "Failed to create claim");
      }

      const result = await response.json();
      const claimId = result.claim?.id;

      // Associate newly uploaded documents with the claim
      if (claimId && newlyUploadedDocuments.length > 0) {
        try {
          const updateResponse = await fetch(
            "/api/policy-documents/associate-claim",
            {
              method: "PATCH",
              headers: {
                "Content-Type": "application/json",
              },
              body: JSON.stringify({
                document_ids: newlyUploadedDocuments,
                claim_id: claimId,
              }),
            }
          );

          if (!updateResponse.ok) {
            console.warn(
              "Failed to associate documents with claim, but claim was created successfully"
            );
          }
        } catch (docError) {
          console.warn("Error associating documents with claim:", docError);
          // Don't fail the entire process if document association fails
        }
      }

      toast.success("Claim created successfully!");
      setOpen(false);
      form.reset({
        policy_id: policyId,
        claimant_party_id: policyHolderId || "",
        date_of_incident: new Date(),
        date_filed: new Date(),
        supporting_documents: [],
        contact_details: {
          is_policy_holder: "yes",
          relationship: "",
          name:
            policyHolder?.first_name && policyHolder?.last_name
              ? `${policyHolder.first_name} ${policyHolder.last_name}`
              : "",
          email: "",
          phone: "",
        },
      });

      // Reset document tracking states
      setClaimDocuments(documents);
      setNewlyUploadedDocuments([]);

      onClaimCreated?.();
    } catch (error) {
      console.error("Error creating claim:", error);
      toast.error(
        error instanceof Error ? error.message : "Failed to create claim"
      );
    } finally {
      setIsSubmitting(false);
    }
  };

  const selectedClaimantId = form.watch("claimant_party_id");
  const selectedSupportingDocs = form.watch("supporting_documents");

  // Check if we have the required documents based on whether claimant is policy holder
  const hasValidDocuments = useMemo(() => {
    if (!selectedSupportingDocs || selectedSupportingDocs.length === 0) {
      return false;
    }

    const selectedDocs = claimDocuments.filter((doc) =>
      selectedSupportingDocs.includes(doc.id)
    );

    const hasDeathCertificate = selectedDocs.some(
      (doc) => doc.document_type === "death_certificate"
    );
    const idDocuments = selectedDocs.filter(
      (doc) =>
        doc.document_type === "identity_document" ||
        doc.document_type === "passport"
    );

    if (isPolicyHolder === "no") {
      // If not policy holder: need at least 3 documents (2 IDs + 1 death certificate)
      return (
        selectedSupportingDocs.length >= 3 &&
        hasDeathCertificate &&
        idDocuments.length >= 2
      );
    } else {
      // If policy holder: need at least 2 documents (1 ID + 1 death certificate)
      return (
        selectedSupportingDocs.length >= 2 &&
        hasDeathCertificate &&
        idDocuments.length >= 1
      );
    }
  }, [selectedSupportingDocs, claimDocuments, isPolicyHolder]);

  const selectedClaimant =
    selectedClaimantId === policyHolderId
      ? policyHolder
      : beneficiaries.find((b) => b.beneficiary_party_id === selectedClaimantId)
          ?.party;

  const selectedClaimantName = selectedClaimant
    ? `${selectedClaimant.first_name || ""} ${selectedClaimant.last_name || ""}`.trim() ||
      selectedClaimant.organization_name ||
      "Unknown"
    : "Unknown";

  return (
    <Dialog
      open={open}
      onOpenChange={(newOpen) => {
        setOpen(newOpen);
        // Reset states when dialog is closed
        if (!newOpen) {
          setClaimDocuments(documents);
          setNewlyUploadedDocuments([]);
          form.reset({
            policy_id: policyId,
            claimant_party_id: policyHolderId || "",
            date_of_incident: new Date(),
            date_filed: new Date(),
            supporting_documents: [],
            contact_details: {
              is_policy_holder: "yes",
              relationship: "",
              name:
                policyHolder?.first_name && policyHolder?.last_name
                  ? `${policyHolder.first_name} ${policyHolder.last_name}`
                  : "",
              email: "",
              phone: "",
            },
          });
        }
      }}
    >
      <DialogTrigger asChild>
        <Button className="w-full sm:w-auto">
          <Plus className="mr-2 h-4 w-4" />
          Create Claim
        </Button>
      </DialogTrigger>
      <DialogContent className="sm:max-w-4xl max-h-[90vh] overflow-y-auto">
        <DialogHeader>
          <DialogTitle className="flex items-center gap-2">
            <Shield className="h-5 w-5" />
            Create New Claim
          </DialogTitle>
        </DialogHeader>

        <Form {...form}>
          <form onSubmit={form.handleSubmit(onSubmit)} className="space-y-6">
            {/* Policy Information Summary */}
            <Card>
              <CardHeader>
                <CardTitle className="text-sm text-muted-foreground">
                  Policy Information
                </CardTitle>
              </CardHeader>
              <CardContent>
                <div className="grid grid-cols-1 md:grid-cols-2 gap-4 text-sm">
                  <div>
                    <span className="font-medium">Policy ID:</span>
                    <span className="ml-2">{policyId}</span>
                  </div>
                  <div>
                    <span className="font-medium">Policy Holder:</span>
                    <span className="ml-2">
                      {policyHolder?.first_name} {policyHolder?.last_name}
                    </span>
                  </div>
                </div>
              </CardContent>
            </Card>

            <div className="grid grid-cols-1 lg:grid-cols-2 gap-6">
              {/* Claim Details Section */}
              <div className="space-y-6">
                <div>
                  <h3 className="text-lg font-medium mb-4">Claim Details</h3>

                  {/* Contact Details Section */}
                  <div className="mt-6">
                    <h4 className="text-md font-medium mb-4">
                      Contact Details
                    </h4>

                    {/* Policy Holder Yes/No */}
                    <FormField
                      control={form.control}
                      name="contact_details.is_policy_holder"
                      render={({ field }) => (
                        <FormItem className="space-y-3">
                          <FormLabel>Are you the policy holder?</FormLabel>
                          <FormControl>
                            <RadioGroup
                              onValueChange={(value) => {
                                field.onChange(value);
                                // Clear relationship when policy holder is selected
                                if (value === "yes") {
                                  form.setValue(
                                    "contact_details.relationship",
                                    ""
                                  );
                                }
                              }}
                              value={field.value}
                              className="flex flex-row space-x-6"
                              disabled={isSubmitting}
                            >
                              <div className="flex items-center space-x-2">
                                <RadioGroupItem
                                  value="yes"
                                  id="policy-holder-yes"
                                />
                                <Label htmlFor="policy-holder-yes">Yes</Label>
                              </div>
                              <div className="flex items-center space-x-2">
                                <RadioGroupItem
                                  value="no"
                                  id="policy-holder-no"
                                />
                                <Label htmlFor="policy-holder-no">No</Label>
                              </div>
                            </RadioGroup>
                          </FormControl>
                          <FormMessage />
                        </FormItem>
                      )}
                    />

                    {/* Relationship Dropdown (only shown when not policy holder) */}
                    {form.watch("contact_details.is_policy_holder") ===
                      "no" && (
                      <FormField
                        control={form.control}
                        name="contact_details.relationship"
                        render={({ field }) => (
                          <FormItem className="mt-4">
                            <FormLabel>Relationship to Policy Holder</FormLabel>
                            <Select
                              onValueChange={field.onChange}
                              value={field.value}
                              disabled={isSubmitting}
                            >
                              <FormControl>
                                <SelectTrigger className="w-full">
                                  <SelectValue placeholder="Select relationship" />
                                </SelectTrigger>
                              </FormControl>
                              <SelectContent>
                                <SelectItem value="guardian">
                                  Guardian
                                </SelectItem>
                                <SelectItem value="trustee">Trustee</SelectItem>
                                <SelectItem value="child">Child</SelectItem>
                                <SelectItem value="parent">Parent</SelectItem>
                                <SelectItem value="sibling">Sibling</SelectItem>
                              </SelectContent>
                            </Select>
                            <FormMessage />
                          </FormItem>
                        )}
                      />
                    )}

                    {/* Contact Information Fields */}
                    <div className="grid grid-cols-1 gap-4 mt-4">
                      <FormField
                        control={form.control}
                        name="contact_details.name"
                        render={({ field }) => (
                          <FormItem>
                            <FormLabel>Full Name</FormLabel>
                            <FormControl>
                              <Input
                                placeholder="Enter full name"
                                {...field}
                                disabled={isSubmitting}
                              />
                            </FormControl>
                            <FormMessage />
                          </FormItem>
                        )}
                      />

                      <div className="grid grid-cols-1 sm:grid-cols-2 gap-4">
                        <FormField
                          control={form.control}
                          name="contact_details.email"
                          render={({ field }) => (
                            <FormItem>
                              <FormLabel>Email Address</FormLabel>
                              <FormControl>
                                <Input
                                  type="email"
                                  placeholder="Enter email address"
                                  {...field}
                                  disabled={isSubmitting}
                                />
                              </FormControl>
                              <FormMessage />
                            </FormItem>
                          )}
                        />

                        <FormField
                          control={form.control}
                          name="contact_details.phone"
                          render={({ field }) => (
                            <FormItem>
                              <FormLabel>Phone Number</FormLabel>
                              <FormControl>
                                <Input
                                  type="tel"
                                  placeholder="Enter phone number"
                                  {...field}
                                  disabled={isSubmitting}
                                />
                              </FormControl>
                              <FormMessage />
                            </FormItem>
                          )}
                        />
                      </div>
                    </div>
                  </div>

                  {/* Claimant Selection */}
                  <FormField
                    control={form.control}
                    name="claimant_party_id"
                    render={({ field }) => (
                      <FormItem className="mt-6">
                        <FormLabel>
                          Please select covered person for whom you are claiming
                        </FormLabel>
                        <Select
                          onValueChange={field.onChange}
                          defaultValue={field.value}
                          disabled={isSubmitting}
                        >
                          <FormControl>
                            <SelectTrigger className="w-full">
                              <SelectValue placeholder="Select the claimant" />
                            </SelectTrigger>
                          </FormControl>
                          <SelectContent>
                            {isPolicyHolder === "no" && (
                              <SelectItem value={policyHolderId}>
                                <div className="flex items-center gap-2">
                                  <User className="h-4 w-4" />
                                  <div className="flex items-center gap-2">
                                    <div className="font-medium">
                                      {policyHolder?.first_name}{" "}
                                      {policyHolder?.last_name}
                                    </div>
                                    <div className="text-xs text-muted-foreground">
                                      Policy Holder
                                    </div>
                                  </div>
                                </div>
                              </SelectItem>
                            )}
                            {/* {policyHolder && policyHolderId && (
                              <SelectItem value={policyHolderId}>
                                <div className="flex items-center gap-2">
                                  <User className="h-4 w-4" />
                                  <div className="flex items-center gap-2">
                                    <div className="font-medium">
                                      {policyHolder.first_name}{" "}
                                      {policyHolder.last_name}
                                    </div>
                                    <div className="text-xs text-muted-foreground">
                                      Policy Holder
                                    </div>
                                  </div>
                                </div>
                              </SelectItem>
                            )} */}

                            {/* Beneficiaries Options */}
                            {beneficiaries.map((beneficiary) => (
                              <SelectItem
                                key={beneficiary.id}
                                value={beneficiary.beneficiary_party_id}
                              >
                                <div className="flex items-center gap-2">
                                  <User className="h-4 w-4" />
                                  <div className="flex items-center gap-2">
                                    <div className="font-medium">
                                      {beneficiary.party?.first_name}{" "}
                                      {beneficiary.party?.last_name}
                                    </div>
                                    <div className="text-xs text-muted-foreground">
                                      Beneficiary ({beneficiary.relation_type})
                                    </div>
                                  </div>
                                </div>
                              </SelectItem>
                            ))}
                          </SelectContent>
                        </Select>
                        <FormMessage />
                      </FormItem>
                    )}
                  />

                  {/* Date Fields */}
                  <div className="grid grid-cols-1 sm:grid-cols-2 gap-4 mt-4">
                    <FormField
                      control={form.control}
                      name="date_of_incident"
                      render={({ field }) => (
                        <FormItem className="flex flex-col">
                          <FormLabel>Date of Incident</FormLabel>
                          <Popover>
                            <PopoverTrigger asChild>
                              <FormControl>
                                <Button
                                  variant="outline"
                                  className={cn(
                                    "w-full pl-3 text-left font-normal",
                                    !field.value && "text-muted-foreground"
                                  )}
                                  disabled={isSubmitting}
                                >
                                  {field.value ? (
                                    format(field.value, "PPP")
                                  ) : (
                                    <span>Pick a date</span>
                                  )}
                                  <CalendarIcon className="ml-auto h-4 w-4 opacity-50" />
                                </Button>
                              </FormControl>
                            </PopoverTrigger>
                            <PopoverContent
                              className="w-auto p-0"
                              align="start"
                            >
                              <Calendar
                                mode="single"
                                selected={field.value}
                                onSelect={field.onChange}
                                disabled={(date) =>
                                  date > new Date() ||
                                  date < new Date("1900-01-01")
                                }
                                initialFocus
                              />
                            </PopoverContent>
                          </Popover>
                          <FormMessage />
                        </FormItem>
                      )}
                    />

                    <FormField
                      control={form.control}
                      name="date_filed"
                      render={({ field }) => (
                        <FormItem className="flex flex-col">
                          <FormLabel>Date Filed</FormLabel>
                          <Popover>
                            <PopoverTrigger asChild>
                              <FormControl>
                                <Button
                                  variant="outline"
                                  className={cn(
                                    "w-full pl-3 text-left font-normal",
                                    !field.value && "text-muted-foreground"
                                  )}
                                  disabled={isSubmitting}
                                >
                                  {field.value ? (
                                    format(field.value, "PPP")
                                  ) : (
                                    <span>Pick a date</span>
                                  )}
                                  <CalendarIcon className="ml-auto h-4 w-4 opacity-50" />
                                </Button>
                              </FormControl>
                            </PopoverTrigger>
                            <PopoverContent
                              className="w-auto p-0"
                              align="start"
                            >
                              <Calendar
                                mode="single"
                                selected={field.value}
                                onSelect={field.onChange}
                                disabled={(date) =>
                                  date > new Date() ||
                                  date < new Date("1900-01-01")
                                }
                                initialFocus
                              />
                            </PopoverContent>
                          </Popover>
                          <FormMessage />
                        </FormItem>
                      )}
                    />
                  </div>
                </div>
              </div>

              {/* Supporting Documents Section */}
              <div className="space-y-6">
                <div>
                  <div className="mb-4">
                    <h3 className="text-lg font-medium">
                      Supporting Documents
                    </h3>
                    <p className="text-sm text-muted-foreground mt-1">
                      {isPolicyHolder === "no"
                        ? "Required: At least 3 documents - one death certificate and two ID documents (yours and the deceased's)"
                        : "Required: At least 2 documents - one death certificate and one ID document (deceased's)"}
                    </p>
                  </div>

                  {claimDocuments.length > 0 ? (
                    <FormField
                      control={form.control}
                      name="supporting_documents"
                      render={() => (
                        <FormItem>
                          <FormLabel className="text-sm text-muted-foreground">
                            Select documents to support your claim
                          </FormLabel>
                          <Card
                            className={cn(
                              "transition-colors",
                              !hasValidDocuments &&
                                "border-destructive/50 bg-destructive/5"
                            )}
                          >
                            <CardContent className="pt-6">
                              {!hasValidDocuments && (
                                <Alert variant="destructive" className="mb-4">
                                  <AlertCircle className="h-4 w-4" />
                                  <AlertDescription>
                                    {isPolicyHolder === "no"
                                      ? "You must select at least 3 documents: one death certificate and at least two ID documents (your ID and the deceased's ID)."
                                      : "You must select at least 2 documents: one death certificate and one ID document (deceased's identity document or passport)."}
                                  </AlertDescription>
                                </Alert>
                              )}
                              <div className="space-y-3">
                                {claimDocuments.map((document) => (
                                  <FormField
                                    key={document.id}
                                    control={form.control}
                                    name="supporting_documents"
                                    render={({ field }) => {
                                      return (
                                        <FormItem
                                          key={document.id}
                                          className="flex flex-row items-start space-x-3 space-y-0"
                                        >
                                          <FormControl>
                                            <Checkbox
                                              checked={field.value?.includes(
                                                document.id
                                              )}
                                              onCheckedChange={(checked) => {
                                                return checked
                                                  ? field.onChange([
                                                      ...(field.value || []),
                                                      document.id,
                                                    ])
                                                  : field.onChange(
                                                      field.value?.filter(
                                                        (value: number) =>
                                                          value !== document.id
                                                      )
                                                    );
                                              }}
                                            />
                                          </FormControl>
                                          <div className="space-y-1 leading-none">
                                            <div className="flex items-center gap-2">
                                              <FileText className="h-4 w-4 text-muted-foreground" />
                                              <FormLabel className="text-sm font-medium">
                                                {DOCUMENT_TYPE_LABELS[
                                                  document.document_type
                                                ] || document.document_type}
                                              </FormLabel>
                                            </div>
                                            <p className="text-xs text-muted-foreground">
                                              Uploaded on{" "}
                                              {new Date(
                                                document.created_at
                                              ).toLocaleDateString()}
                                            </p>
                                          </div>
                                        </FormItem>
                                      );
                                    }}
                                  />
                                ))}
                              </div>
                            </CardContent>
                          </Card>
                          <FormMessage />
                        </FormItem>
                      )}
                    />
                  ) : (
                    <div className="space-y-4">
                      <FormField
                        control={form.control}
                        name="supporting_documents"
                        render={() => (
                          <FormItem>
                            <FormMessage />
                          </FormItem>
                        )}
                      />
                      <Alert variant="destructive">
                        <AlertCircle className="h-4 w-4" />
                        <AlertDescription>
                          <strong>Required:</strong> You must upload the
                          required documents before submitting your claim:
                          {isPolicyHolder === "no"
                            ? " At least 3 documents - one death certificate and two ID documents (your ID and the deceased's ID)."
                            : " At least 2 documents - one death certificate and one ID document (deceased's identity document or passport)."}{" "}
                          Upload documents below.
                        </AlertDescription>
                      </Alert>
                    </div>
                  )}

                  {/* Inline upload component */}
                  <div className="mt-6">
                    <PolicyDocumentUpload
                      policyId={policyId}
                      existingDocuments={claimDocuments}
                      onDocumentUploaded={(doc) => {
                        setClaimDocuments((prev) => [doc, ...prev]);
                        // Track newly uploaded documents for claim association
                        setNewlyUploadedDocuments((prev) => [...prev, doc.id]);
                        // Auto-select newly uploaded document
                        const current =
                          form.getValues("supporting_documents") || [];
                        if (!current.includes(doc.id)) {
                          form.setValue("supporting_documents", [
                            doc.id,
                            ...current,
                          ]);
                        }
                      }}
                      onDocumentDeleted={(id) => {
                        setClaimDocuments((prev) =>
                          prev.filter((d) => d.id !== id)
                        );
                        // Remove from newly uploaded tracking if it was just uploaded
                        setNewlyUploadedDocuments((prev) =>
                          prev.filter((docId) => docId !== id)
                        );
                        form.setValue(
                          "supporting_documents",
                          (form.getValues("supporting_documents") || []).filter(
                            (d: number) => d !== id
                          )
                        );
                      }}
                    />
                  </div>
                </div>
              </div>
            </div>

            {/* Claim Summary */}
            {selectedClaimantId && (
              <Card>
                <CardHeader>
                  <CardTitle className="text-sm text-muted-foreground">
                    Claim Summary
                  </CardTitle>
                </CardHeader>
                <CardContent>
                  <div className="grid grid-cols-1 md:grid-cols-2 lg:grid-cols-4 gap-4 text-sm">
                    <div>
                      <span className="font-medium">Claimant:</span>
                      <div className="mt-1">{selectedClaimantName}</div>
                    </div>
                    <div>
                      <span className="font-medium">Incident Date:</span>
                      <div className="mt-1">
                        {form.watch("date_of_incident")
                          ? format(form.watch("date_of_incident"), "PPP")
                          : "Not selected"}
                      </div>
                    </div>
                    <div>
                      <span className="font-medium">Supporting Documents:</span>
                      <div className="mt-1">
                        {form.watch("supporting_documents")?.length || 0}{" "}
                        selected
                      </div>
                    </div>
                    <div>
                      <span className="font-medium">Contact Person:</span>
                      <div className="mt-1">
                        {form.watch("contact_details.name") || "Not provided"}
                        {form.watch("contact_details.is_policy_holder") ===
                          "no" &&
                          form.watch("contact_details.relationship") && (
                            <div className="text-xs text-muted-foreground">
                              ({form.watch("contact_details.relationship")})
                            </div>
                          )}
                      </div>
                    </div>
                  </div>
                </CardContent>
              </Card>
            )}

            <Separator />

            {/* Action Buttons */}
            <div className="flex flex-col sm:flex-row justify-end gap-3">
              <Button
                type="button"
                variant="outline"
                onClick={() => setOpen(false)}
                disabled={isSubmitting}
                className="w-full sm:w-auto"
              >
                Cancel
              </Button>
              <Button
                type="submit"
                disabled={isSubmitting || !hasValidDocuments}
                className="w-full sm:w-auto"
              >
                {isSubmitting ? (
                  <>
                    <Loader2 className="mr-2 h-4 w-4 animate-spin" />
                    Creating Claim...
                  </>
                ) : !hasValidDocuments ? (
                  "Upload Required Documents to Continue"
                ) : (
                  "Create Claim"
                )}
              </Button>
            </div>
          </form>
        </Form>
      </DialogContent>
    </Dialog>
  );
}<|MERGE_RESOLUTION|>--- conflicted
+++ resolved
@@ -73,28 +73,19 @@
     .object({
       policy_id: z.number(),
       claimant_party_id: z.string().min(1, "Please select a claimant"),
-<<<<<<< HEAD
-      date_of_incident: z.date(),
-      date_filed: z.date(),
-=======
       date_of_incident: z.date({
         message: "Date of incident is required",
       }),
       date_filed: z.date({
         message: "Date filed is required",
       }),
->>>>>>> e2981717
       supporting_documents: z
         .array(z.number())
         .min(2, "At least 2 supporting documents are required"),
       contact_details: z.object({
-<<<<<<< HEAD
-        is_policy_holder: z.enum(["yes", "no"]),
-=======
         is_policy_holder: z.enum(["yes", "no"], {
           message: "Please specify if this is the policy holder",
         }),
->>>>>>> e2981717
         relationship: z.string().optional(),
         name: z.string().min(1, "Name is required"),
         email: z.string().email("Please enter a valid email address"),
