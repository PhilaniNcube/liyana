"use client";

import * as React from "react";
import * as RechartsPrimitive from "recharts";

import { cn } from "@/lib/utils";

// Format: { THEME_NAME: CSS_SELECTOR }
const THEMES = { light: "", dark: ".dark" } as const;

export type ChartConfig = {
  [k in string]: {
    label?: React.ReactNode;
    icon?: React.ComponentType;
  } & (
    | { color?: string; theme?: never }
    | { color?: never; theme: Record<keyof typeof THEMES, string> }
  );
};

type ChartContextProps = {
  config: ChartConfig;
};

const ChartContext = React.createContext<ChartContextProps | null>(null);

function useChart() {
  const context = React.useContext(ChartContext);

  if (!context) {
    throw new Error("useChart must be used within a <ChartContainer />");
  }

  return context;
}

function ChartContainer({
  id,
  className,
  children,
  config,
  ...props
}: React.ComponentProps<"div"> & {
  config: ChartConfig;
  children: React.ComponentProps<
    typeof RechartsPrimitive.ResponsiveContainer
  >["children"];
}) {
  const uniqueId = React.useId();
  const chartId = `chart-${id || uniqueId.replace(/:/g, "")}`;

  return (
    <ChartContext.Provider value={{ config }}>
      <div
        data-slot="chart"
        data-chart={chartId}
        className={cn(
          "[&_.recharts-cartesian-axis-tick_text]:fill-muted-foreground [&_.recharts-cartesian-grid_line[stroke='#ccc']]:stroke-border/50 [&_.recharts-curve.recharts-tooltip-cursor]:stroke-border [&_.recharts-polar-grid_[stroke='#ccc']]:stroke-border [&_.recharts-radial-bar-background-sector]:fill-muted [&_.recharts-rectangle.recharts-tooltip-cursor]:fill-muted [&_.recharts-reference-line_[stroke='#ccc']]:stroke-border flex aspect-video justify-center text-xs [&_.recharts-dot[stroke='#fff']]:stroke-transparent [&_.recharts-layer]:outline-hidden [&_.recharts-sector]:outline-hidden [&_.recharts-sector[stroke='#fff']]:stroke-transparent [&_.recharts-surface]:outline-hidden",
          className
        )}
        {...props}
      >
        <ChartStyle id={chartId} config={config} />
        <RechartsPrimitive.ResponsiveContainer>
          {children}
        </RechartsPrimitive.ResponsiveContainer>
      </div>
    </ChartContext.Provider>
  );
}

const ChartStyle = ({ id, config }: { id: string; config: ChartConfig }) => {
  const colorConfig = Object.entries(config).filter(
    ([, config]) => config.theme || config.color
  );

  if (!colorConfig.length) {
    return null;
  }

  return (
    <style
      dangerouslySetInnerHTML={{
        __html: Object.entries(THEMES)
          .map(
            ([theme, prefix]) => `
${prefix} [data-chart=${id}] {
${colorConfig
  .map(([key, itemConfig]) => {
    const color =
      itemConfig.theme?.[theme as keyof typeof itemConfig.theme] ||
      itemConfig.color;
    return color ? `  --color-${key}: ${color};` : null;
  })
  .join("\n")}
}
`
          )
          .join("\n"),
      }}
    />
  );
};

const ChartTooltip = RechartsPrimitive.Tooltip;

function ChartTooltipContent({
  active,
  payload,
  className,
  indicator = "dot",
  hideLabel = false,
  hideIndicator = false,
  label,
  labelFormatter,
  labelClassName,
  formatter,
  color,
  nameKey,
  labelKey,
<<<<<<< HEAD
}: React.ComponentProps<typeof RechartsPrimitive.Tooltip> &
  React.ComponentProps<"div"> & {
    hideLabel?: boolean;
    hideIndicator?: boolean;
    indicator?: "line" | "dot" | "dashed";
    nameKey?: string;
    labelKey?: string;
    label?: string;
    payload?: any[];
  }) {
=======
}: React.ComponentProps<typeof RechartsPrimitive.Tooltip>['content'] extends (props: infer P) => any ? P & {
  indicator?: "dot" | "line" | "dashed";
  hideLabel?: boolean;
  hideIndicator?: boolean;
  nameKey?: string;
  labelKey?: string;
} : any) {
>>>>>>> e2981717
  const { config } = useChart();

  const tooltipLabel = React.useMemo(() => {
    if (hideLabel || !payload?.length) {
      return null;
    }

    const [item] = payload;
    const key = `${labelKey || item?.dataKey || item?.name || "value"}`;
    const itemConfig = getPayloadConfigFromPayload(config, item, key);
    const value =
      !labelKey && typeof label === "string"
        ? config[label as keyof typeof config]?.label || label
        : itemConfig?.label;

    if (labelFormatter) {
      return (
        <div className={cn("font-medium", labelClassName)}>
          {labelFormatter(value, payload)}
        </div>
      );
    }

    if (!value) {
      return null;
    }

    return <div className={cn("font-medium", labelClassName)}>{value}</div>;
  }, [
    label,
    labelFormatter,
    payload,
    hideLabel,
    labelClassName,
    config,
    labelKey,
  ]);

  if (!active || !payload?.length) {
    return null;
  }

  const nestLabel = payload.length === 1 && indicator !== "dot";

  return (
    <div
      className={cn(
        "border-border/50 bg-background grid min-w-[8rem] items-start gap-1.5 rounded-lg border px-2.5 py-1.5 text-xs shadow-xl",
        className
      )}
    >
      {!nestLabel ? tooltipLabel : null}
      <div className="grid gap-1.5">
        {payload.map((item: any, index: number) => {
          const key = `${nameKey || item.name || item.dataKey || "value"}`;
          const itemConfig = getPayloadConfigFromPayload(config, item, key);
          const indicatorColor = color || item.payload.fill || item.color;

          return (
            <div
              key={item.dataKey}
              className={cn(
                "[&>svg]:text-muted-foreground flex w-full flex-wrap items-stretch gap-2 [&>svg]:h-2.5 [&>svg]:w-2.5",
                indicator === "dot" && "items-center"
              )}
            >
              {formatter && item?.value !== undefined && item.name ? (
                formatter(item.value, item.name, item, index, item.payload)
              ) : (
                <>
                  {itemConfig?.icon ? (
                    <itemConfig.icon />
                  ) : (
                    !hideIndicator && (
                      <div
                        className={cn(
                          "shrink-0 rounded-[2px] border-(--color-border) bg-(--color-bg)",
                          {
                            "h-2.5 w-2.5": indicator === "dot",
                            "w-1": indicator === "line",
                            "w-0 border-[1.5px] border-dashed bg-transparent":
                              indicator === "dashed",
                            "my-0.5": nestLabel && indicator === "dashed",
                          }
                        )}
                        style={
                          {
                            "--color-bg": indicatorColor,
                            "--color-border": indicatorColor,
                          } as React.CSSProperties
                        }
                      />
                    )
                  )}
                  <div
                    className={cn(
                      "flex flex-1 justify-between leading-none",
                      nestLabel ? "items-end" : "items-center"
                    )}
                  >
                    <div className="grid gap-1.5">
                      {nestLabel ? tooltipLabel : null}
                      <span className="text-muted-foreground">
                        {itemConfig?.label || item.name}
                      </span>
                    </div>
                    {item.value && (
                      <span className="text-foreground font-medium tabular-nums">
                        {item.value.toLocaleString()}
                      </span>
                    )}
                  </div>
                </>
              )}
            </div>
          );
        })}
      </div>
    </div>
  );
}

const ChartLegend = RechartsPrimitive.Legend;

function ChartLegendContent({
  className,
  hideIcon = false,
  payload,
  verticalAlign = "bottom",
  nameKey,
}: React.ComponentProps<"div"> & {
<<<<<<< HEAD
    hideIcon?: boolean;
    nameKey?: string;
    payload?: any[];
    verticalAlign?: "top" | "bottom";
  }) {
=======
  payload?: any[];
  verticalAlign?: "top" | "bottom";
  hideIcon?: boolean;
  nameKey?: string;
}) {
>>>>>>> e2981717
  const { config } = useChart();

  if (!payload?.length) {
    return null;
  }

  return (
    <div
      className={cn(
        "flex items-center justify-center gap-4",
        verticalAlign === "top" ? "pb-3" : "pt-3",
        className
      )}
    >
      {payload.map((item) => {
        const key = `${nameKey || item.dataKey || "value"}`;
        const itemConfig = getPayloadConfigFromPayload(config, item, key);

        return (
          <div
            key={item.value}
            className={cn(
              "[&>svg]:text-muted-foreground flex items-center gap-1.5 [&>svg]:h-3 [&>svg]:w-3"
            )}
          >
            {itemConfig?.icon && !hideIcon ? (
              <itemConfig.icon />
            ) : (
              <div
                className="h-2 w-2 shrink-0 rounded-[2px]"
                style={{
                  backgroundColor: item.color,
                }}
              />
            )}
            {itemConfig?.label}
          </div>
        );
      })}
    </div>
  );
}

// Helper to extract item config from a payload.
function getPayloadConfigFromPayload(
  config: ChartConfig,
  payload: unknown,
  key: string
) {
  if (typeof payload !== "object" || payload === null) {
    return undefined;
  }

  const payloadPayload =
    "payload" in payload &&
    typeof payload.payload === "object" &&
    payload.payload !== null
      ? payload.payload
      : undefined;

  let configLabelKey: string = key;

  if (
    key in payload &&
    typeof payload[key as keyof typeof payload] === "string"
  ) {
    configLabelKey = payload[key as keyof typeof payload] as string;
  } else if (
    payloadPayload &&
    key in payloadPayload &&
    typeof payloadPayload[key as keyof typeof payloadPayload] === "string"
  ) {
    configLabelKey = payloadPayload[
      key as keyof typeof payloadPayload
    ] as string;
  }

  return configLabelKey in config
    ? config[configLabelKey]
    : config[key as keyof typeof config];
}

export {
  ChartContainer,
  ChartTooltip,
  ChartTooltipContent,
  ChartLegend,
  ChartLegendContent,
  ChartStyle,
};<|MERGE_RESOLUTION|>--- conflicted
+++ resolved
@@ -118,18 +118,6 @@
   color,
   nameKey,
   labelKey,
-<<<<<<< HEAD
-}: React.ComponentProps<typeof RechartsPrimitive.Tooltip> &
-  React.ComponentProps<"div"> & {
-    hideLabel?: boolean;
-    hideIndicator?: boolean;
-    indicator?: "line" | "dot" | "dashed";
-    nameKey?: string;
-    labelKey?: string;
-    label?: string;
-    payload?: any[];
-  }) {
-=======
 }: React.ComponentProps<typeof RechartsPrimitive.Tooltip>['content'] extends (props: infer P) => any ? P & {
   indicator?: "dot" | "line" | "dashed";
   hideLabel?: boolean;
@@ -137,7 +125,6 @@
   nameKey?: string;
   labelKey?: string;
 } : any) {
->>>>>>> e2981717
   const { config } = useChart();
 
   const tooltipLabel = React.useMemo(() => {
@@ -269,19 +256,11 @@
   verticalAlign = "bottom",
   nameKey,
 }: React.ComponentProps<"div"> & {
-<<<<<<< HEAD
-    hideIcon?: boolean;
-    nameKey?: string;
-    payload?: any[];
-    verticalAlign?: "top" | "bottom";
-  }) {
-=======
   payload?: any[];
   verticalAlign?: "top" | "bottom";
   hideIcon?: boolean;
   nameKey?: string;
 }) {
->>>>>>> e2981717
   const { config } = useChart();
 
   if (!payload?.length) {
