--- conflicted
+++ resolved
@@ -145,13 +145,8 @@
   );
   const fileInputRef = useRef<HTMLInputElement>(null);
 
-<<<<<<< HEAD
-  const form = useForm({
-    resolver: zodResolver(funeralPolicyLeadSchemaWithRefines),
-=======
   const form = useForm<FuneralForm>({
     resolver: zodResolver(funeralPolicyLeadSchemaWithRefines) as any,
->>>>>>> e2981717
     mode: "onSubmit",
     reValidateMode: "onSubmit",
     defaultValues: {
@@ -210,7 +205,6 @@
   useEffect(() => {
     if (
       watchedCoverageAmount &&
-      typeof watchedCoverageAmount === 'number' &&
       watchedCoverageAmount !== coverageAmountFromUrl
     ) {
       setCoverageAmountInUrl(watchedCoverageAmount);
@@ -826,7 +820,7 @@
                           <Input
                             type="number"
                             placeholder="0"
-                            value={typeof field.value === 'number' ? field.value.toString() : ""}
+                            value={field.value || ""}
                             onChange={(e) => {
                               const value = e.target.value;
                               field.onChange(value === "" ? 0 : Number(value));
