--- conflicted
+++ resolved
@@ -140,11 +140,7 @@
 
     if (error instanceof z.ZodError) {
       return NextResponse.json(
-<<<<<<< HEAD
-        { error: "Invalid request data", details: error.message },
-=======
         { error: "Invalid request data", details: error.issues },
->>>>>>> e2981717
         { status: 400 },
       );
     }
