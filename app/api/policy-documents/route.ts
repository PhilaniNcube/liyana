import { NextRequest, NextResponse } from "next/server";
import { createClient } from "@/lib/server";
import { policyDocumentSchema } from "@/lib/schemas";
import { z } from "zod";

// GET /api/policy-documents?policy_id=123 - Get documents for a policy
export async function GET(request: NextRequest) {
  try {
    const { searchParams } = new URL(request.url);
    const policyId = searchParams.get("policy_id");

    if (!policyId) {
      return NextResponse.json(
        { error: "Policy ID is required" },
        { status: 400 }
      );
    }

    const supabase = await createClient();

    const { data: documents, error } = await supabase
      .from("policy_documents")
      .select("*")
      .eq("policy_id", parseInt(policyId))
      .order("created_at", { ascending: false });

    if (error) {
      console.error("Error fetching policy documents:", error);
      return NextResponse.json(
        { error: "Failed to fetch documents" },
        { status: 500 }
      );
    }

    return NextResponse.json(documents);
  } catch (error) {
    console.error("Error in GET /api/policy-documents:", error);
    return NextResponse.json(
      { error: "Internal server error" },
      { status: 500 }
    );
  }
}

// POST /api/policy-documents - Create a new policy document
export async function POST(request: NextRequest) {
  try {
    const body = await request.json();
    
    // Validate the request body
    const validatedData = policyDocumentSchema.parse(body);

    const supabase = await createClient();

    // Get the current user
    const { data: { user }, error: authError } = await supabase.auth.getUser();
    
    if (authError || !user) {
      return NextResponse.json(
        { error: "Unauthorized" },
        { status: 401 }
      );
    }

    // Insert the document record
    const { data: document, error } = await supabase
      .from("policy_documents")
      .insert({
        ...validatedData,
        user_id: validatedData.user_id || user.id,
      })
      .select()
      .single();

    if (error) {
      console.error("Error creating policy document:", error);
      return NextResponse.json(
        { error: "Failed to create document" },
        { status: 500 }
      );
    }

    return NextResponse.json(document, { status: 201 });
  } catch (error) {
    if (error instanceof z.ZodError) {
      return NextResponse.json(
<<<<<<< HEAD
        { error: "Validation error", details: error.message },
=======
        { error: "Validation error", details: error.issues },
>>>>>>> e2981717
        { status: 400 }
      );
    }

    console.error("Error in POST /api/policy-documents:", error);
    return NextResponse.json(
      { error: "Internal server error" },
      { status: 500 }
    );
  }
}<|MERGE_RESOLUTION|>--- conflicted
+++ resolved
@@ -84,11 +84,7 @@
   } catch (error) {
     if (error instanceof z.ZodError) {
       return NextResponse.json(
-<<<<<<< HEAD
-        { error: "Validation error", details: error.message },
-=======
         { error: "Validation error", details: error.issues },
->>>>>>> e2981717
         { status: 400 }
       );
     }
